--- conflicted
+++ resolved
@@ -46,29 +46,19 @@
 	for _, opt := range options {
 		opt(&opts)
 	}
-<<<<<<< HEAD
-	result, err := o.client.CreateCompletion(ctx, &openaiclient.CompletionRequest{
-		Model:            opts.Model,
-		Prompt:           prompts[0],
-		Temperature:      opts.Temperature,
-		MaxTokens:        opts.MaxTokens,
-		StopWords:        opts.StopWords,
-		N:                opts.N,
-		FrequencyPenalty: opts.FrequencyPenalty,
-		PresencePenalty:  opts.PresencePenalty,
-		TopP:             opts.TopP,
-	})
-	if err != nil {
-		return nil, err
-=======
 
 	generations := make([]*llms.Generation, 0, len(prompts))
 	for _, prompt := range prompts {
 		result, err := o.client.CreateCompletion(ctx, &openaiclient.CompletionRequest{
-			Model:     opts.Model,
-			Prompt:    prompt,
-			MaxTokens: opts.MaxTokens,
-			StopWords: opts.StopWords,
+			Model:            opts.Model,
+			Prompt:           prompt,
+			MaxTokens:        opts.MaxTokens,
+			StopWords:        opts.StopWords,    
+  		Temperature:      opts.Temperature,
+      N:                opts.N,
+      FrequencyPenalty: opts.FrequencyPenalty,
+      PresencePenalty:  opts.PresencePenalty,
+      TopP:             opts.TopP,
 		})
 		if err != nil {
 			return nil, err
@@ -76,7 +66,6 @@
 		generations = append(generations, &llms.Generation{
 			Text: result.Text,
 		})
->>>>>>> 4d9d55db
 	}
 
 	return generations, nil
@@ -90,23 +79,10 @@
 	return llms.CountTokens(o.client.Model, text)
 }
 
-<<<<<<< HEAD
-	result, err := o.client.CreateChat(ctx, &openaiclient.ChatRequest{
-		Model:            opts.Model,
-		StopWords:        opts.StopWords,
-		Messages:         msgs,
-		StreamingFunc:    opts.StreamingFunc,
-		Temperature:      opts.Temperature,
-		MaxTokens:        opts.MaxTokens,
-		N:                opts.N,
-		FrequencyPenalty: opts.FrequencyPenalty,
-		PresencePenalty:  opts.PresencePenalty,
-=======
 // CreateEmbedding creates embeddings for the given input texts.
 func (o *LLM) CreateEmbedding(ctx context.Context, inputTexts []string) ([][]float64, error) {
 	embeddings, err := o.client.CreateEmbedding(ctx, &openaiclient.EmbeddingRequest{
 		Input: inputTexts,
->>>>>>> 4d9d55db
 	})
 	if err != nil {
 		return nil, err
@@ -114,23 +90,10 @@
 	if len(embeddings) == 0 {
 		return nil, ErrEmptyResponse
 	}
-<<<<<<< HEAD
-	generationInfo := make(map[string]any, reflect.ValueOf(result.Usage).NumField())
-	generationInfo["CompletionTokens"] = result.Usage.CompletionTokens
-	generationInfo["PromptTokens"] = result.Usage.PromptTokens
-	generationInfo["TotalTokens"] = result.Usage.TotalTokens
-	return &llms.ChatGeneration{
-		Message: &schema.AIChatMessage{
-			Text: result.Choices[0].Message.Content,
-		},
-		GenerationInfo: generationInfo,
-	}, nil
-=======
 	if len(inputTexts) != len(embeddings) {
 		return embeddings, ErrUnexpectedResponseLength
 	}
 	return embeddings, nil
->>>>>>> 4d9d55db
 }
 
 type Chat struct {
@@ -182,11 +145,16 @@
 			msgs[i] = msg
 		}
 
-		result, err := o.client.CreateChat(ctx, &openaiclient.ChatRequest{
-			Model:         opts.Model,
-			StopWords:     opts.StopWords,
-			Messages:      msgs,
-			StreamingFunc: opts.StreamingFunc,
+    result, err := o.client.CreateChat(ctx, &openaiclient.ChatRequest{
+      Model:            opts.Model,
+      StopWords:        opts.StopWords,
+      Messages:         msgs,
+      StreamingFunc:    opts.StreamingFunc,
+      Temperature:      opts.Temperature,
+      MaxTokens:        opts.MaxTokens,
+      N:                opts.N,
+      FrequencyPenalty: opts.FrequencyPenalty,
+      PresencePenalty:  opts.PresencePenalty,
 		})
 		if err != nil {
 			return nil, err
@@ -194,14 +162,16 @@
 		if len(result.Choices) == 0 {
 			return nil, ErrEmptyResponse
 		}
-		text := result.Choices[0].Message.Content
-		generations = append(generations, &llms.Generation{
-			Message: &schema.AIChatMessage{
-				Text: text,
-			},
-			Text: text,
-			// TODO: fill in generation info
-		})
+		generationInfo := make(map[string]any, reflect.ValueOf(result.Usage).NumField())
+    generationInfo["CompletionTokens"] = result.Usage.CompletionTokens
+    generationInfo["PromptTokens"] = result.Usage.PromptTokens
+    generationInfo["TotalTokens"] = result.Usage.TotalTokens
+    return &llms.ChatGeneration{
+      Message: &schema.AIChatMessage{
+        Text: result.Choices[0].Message.Content,
+      },
+      GenerationInfo: generationInfo,
+    }, nil
 	}
 
 	return generations, nil
